--- conflicted
+++ resolved
@@ -131,306 +131,6 @@
     return out_file
 
 
-<<<<<<< HEAD
-=======
-class Tree(object):
-    """Struct-of-arrays representation of a binary decision tree.
-
-    The binary tree is represented as a number of parallel arrays.
-    The i-th element of each array holds information about the
-    node `i`. You can find a detailed description of all arrays
-    below. NOTE: Some of the arrays only apply to either leaves or
-    split nodes, resp. In this case the values of nodes of the other
-    type are arbitrary!
-
-    Attributes
-    ----------
-    node_count : int
-        Number of nodes (internal nodes + leaves) in the tree.
-
-    children : np.ndarray, shape=(node_count, 2), dtype=int32
-        `children[i, 0]` holds the node id of the left child of node `i`.
-        `children[i, 1]` holds the node id of the right child of node `i`.
-        For leaves `children[i, 0] == children[i, 1] == Tree.LEAF == -1`.
-
-    feature : np.ndarray of int32
-        The feature to split on (only for internal nodes).
-
-    threshold : np.ndarray of float64
-        The threshold of each node (only for internal nodes).
-
-    value : np.ndarray of float64, shape=(capacity, n_outputs, n_classes)
-        Contains the constant prediction value of each node.
-
-    best_error : np.ndarray of float64
-        The error of the (best) split.
-        For leaves `init_error == `best_error`.
-
-    init_error : np.ndarray of float64
-        The initial error of the node (before splitting).
-        For leaves `init_error == `best_error`.
-
-    n_samples : np.ndarray of np.int32
-        The number of samples at each node.
-    """
-
-    LEAF = -1
-    UNDEFINED = -2
-
-    def __init__(self, n_classes, n_features, n_outputs, capacity=3):
-        self.n_classes = n_classes
-        self.n_features = n_features
-        self.n_outputs = n_outputs
-
-        self.node_count = 0
-
-        self.children = np.empty((capacity, 2), dtype=np.int32)
-        self.children.fill(Tree.UNDEFINED)
-
-        self.feature = np.empty((capacity,), dtype=np.int32)
-        self.feature.fill(Tree.UNDEFINED)
-
-        self.threshold = np.empty((capacity,), dtype=np.float64)
-        self.value = np.empty((capacity, n_outputs, np.max(n_classes)),
-                              dtype=np.float64)
-
-        self.best_error = np.empty((capacity,), dtype=np.float32)
-        self.init_error = np.empty((capacity,), dtype=np.float32)
-        self.n_samples = np.empty((capacity,), dtype=np.int32)
-
-    def _resize(self, capacity=None):
-        """Resize tree arrays to `capacity`, if `None` double capacity. """
-        if capacity is None:
-            capacity = int(self.children.shape[0] * 2.0)
-
-        if capacity == self.children.shape[0]:
-            return
-
-        self.children.resize((capacity, 2), refcheck=False)
-        self.feature.resize((capacity,), refcheck=False)
-        self.threshold.resize((capacity,), refcheck=False)
-        self.value.resize((capacity, self.value.shape[1], self.value.shape[2]),
-                          refcheck=False)
-        self.best_error.resize((capacity,), refcheck=False)
-        self.init_error.resize((capacity,), refcheck=False)
-        self.n_samples.resize((capacity,), refcheck=False)
-
-        # if capacity smaller than node_count, adjust the counter
-        if capacity < self.node_count:
-            self.node_count = capacity
-
-    def _add_split_node(self, parent, is_left_child, feature, threshold,
-                        best_error, init_error, n_samples, value):
-        """Add a splitting node to the tree. The new node registers itself as
-        the child of its parent. """
-        node_id = self.node_count
-        if node_id >= self.children.shape[0]:
-            self._resize()
-
-        self.feature[node_id] = feature
-        self.threshold[node_id] = threshold
-
-        self.init_error[node_id] = init_error
-        self.best_error[node_id] = best_error
-        self.n_samples[node_id] = n_samples
-
-        self.value[node_id] = value
-
-        # set as left or right child of parent
-        if parent > Tree.LEAF:
-            if is_left_child:
-                self.children[parent, 0] = node_id
-            else:
-                self.children[parent, 1] = node_id
-
-        self.node_count += 1
-
-        return node_id
-
-    def _add_leaf(self, parent, is_left_child, value, error, n_samples):
-        """Add a leaf to the tree. The new node registers itself as the
-        child of its parent. """
-        node_id = self.node_count
-        if node_id >= self.children.shape[0]:
-            self._resize()
-
-        self.value[node_id] = value
-        self.n_samples[node_id] = n_samples
-        self.init_error[node_id] = error
-        self.best_error[node_id] = error
-
-        if is_left_child:
-            self.children[parent, 0] = node_id
-        else:
-            self.children[parent, 1] = node_id
-
-        self.children[node_id, :] = Tree.LEAF
-        self.node_count += 1
-
-        return node_id
-
-    def build(self, X, y, criterion, max_depth, min_samples_split,
-              min_samples_leaf, min_density, max_features, random_state,
-              find_split, sample_mask=None, X_argsorted=None):
-        # Recursive algorithm
-        def recursive_partition(X, X_argsorted, y, sample_mask, depth,
-                                parent, is_left_child):
-            # Count samples
-            n_node_samples = sample_mask.sum()
-
-            if n_node_samples == 0:
-                raise ValueError("Attempting to find a split "
-                                 "with an empty sample_mask")
-
-            # Split samples
-            if depth < max_depth and n_node_samples >= min_samples_split \
-               and n_node_samples >= 2 * min_samples_leaf:
-                feature, threshold, best_error, init_error = find_split(
-                    X, y, X_argsorted, sample_mask, n_node_samples,
-                    min_samples_leaf, max_features, criterion, random_state)
-            else:
-                feature = -1
-                init_error = _tree._error_at_leaf(y, sample_mask, criterion,
-                                                  n_node_samples)
-
-            value = criterion.init_value()
-
-            # Current node is leaf
-            if feature == -1:
-                self._add_leaf(parent, is_left_child, value,
-                               init_error, n_node_samples)
-
-            # Current node is internal node (= split node)
-            else:
-                # Sample mask is too sparse?
-                if n_node_samples / X.shape[0] <= min_density:
-                    X = X[sample_mask]
-                    X_argsorted = np.asfortranarray(
-                        np.argsort(X.T, axis=1).astype(np.int32).T)
-                    y = y[sample_mask]
-                    sample_mask = np.ones((X.shape[0],), dtype=np.bool)
-
-                # Split and and recurse
-                split = X[:, feature] <= threshold
-
-                node_id = self._add_split_node(parent, is_left_child, feature,
-                                               threshold, best_error,
-                                               init_error, n_node_samples,
-                                               value)
-
-                # left child recursion
-                recursive_partition(X, X_argsorted, y,
-                                    np.logical_and(split, sample_mask),
-                                    depth + 1, node_id, True)
-
-                # right child recursion
-                recursive_partition(X, X_argsorted, y,
-                                    np.logical_and(np.logical_not(split),
-                                                   sample_mask),
-                                    depth + 1, node_id, False)
-
-        # Setup auxiliary data structures and check input before
-        # recursive partitioning
-        if X.dtype != DTYPE or not np.isfortran(X):
-            X = np.asarray(X, dtype=DTYPE, order="F")
-
-        if y.dtype != DTYPE or not y.flags.contiguous:
-            y = np.asarray(y, dtype=DTYPE, order="C")
-
-        n_samples = X.shape[0]
-        if sample_mask is None:
-            sample_mask = np.ones((n_samples, ), dtype=np.bool)
-        elif len(sample_mask) != n_samples:
-            raise ValueError(
-              "Length of sample_mask=%s does not match number of samples=%s"
-              % (len(sample_mask), n_samples))
-
-        if X_argsorted is None:
-            X_argsorted = np.asfortranarray(
-                np.argsort(X.T, axis=1).astype(np.int32).T)
-        elif len(X_argsorted) != n_samples:
-            raise ValueError(
-                "Length of X_argsorted=%s does not match number of samples=%s"
-                % (len(X_argsorted), n_samples))
-
-        # Pre-allocate some space
-        if max_depth <= 10:
-            # allocate space for complete binary tree
-            init_capacity = (2 ** (max_depth + 1)) - 1
-        else:
-            # allocate fixed size and dynamically resize later
-            init_capacity = 2047
-
-        self._resize(init_capacity)
-
-        # Build the tree by recursive partitioning
-        recursive_partition(X, X_argsorted, y, sample_mask, 0, -1, False)
-
-        # Compactify the tree data structure
-        self._resize(self.node_count)
-
-        return self
-
-    def predict(self, X):
-        out = np.empty((X.shape[0], self.value.shape[1], self.value.shape[2]),
-                       dtype=np.float64)
-
-        _tree._predict_tree(X,
-                            self.children,
-                            self.feature,
-                            self.threshold,
-                            self.value,
-                            out)
-
-        return out
-
-    def compute_feature_importances(self, method="gini"):
-        """Computes the importance of each feature (aka variable).
-
-        The following `method`s are supported:
-
-          * "gini" : The difference of the initial error and the error of the
-                     split times the number of samples that passed the node.
-          * "squared" : The empirical improvement in squared error.
-
-        Parameters
-        ----------
-        method : str, optional (default="gini")
-            The method to estimate the importance of a feature. Either "gini"
-            or "squared".
-        """
-        if method == "gini":
-            method = lambda node: (self.n_samples[node] * \
-                                     (self.init_error[node] -
-                                      self.best_error[node]))
-        elif method == "squared":
-            method = lambda node: (self.init_error[node] - \
-                                   self.best_error[node]) ** 2.0
-        else:
-            raise ValueError(
-                'Invalid value for method. Allowed string '
-                'values are "gini", or "mse".')
-
-        importances = np.zeros((self.n_features,), dtype=np.float64)
-
-        for node in range(self.node_count):
-            if (self.children[node, 0]
-                == self.children[node, 1]
-                == Tree.LEAF):
-                continue
-            else:
-                importances[self.feature[node]] += method(node)
-
-        normalizer = np.sum(importances)
-
-        if normalizer > 0.0:
-            # Avoid dividing by zero (e.g., when root is pure)
-            importances /= normalizer
-
-        return importances
-
-
->>>>>>> b7e3b6e2
 class BaseDecisionTree(BaseEstimator, SelectorMixin):
     """Base class for decision trees.
 
@@ -569,10 +269,10 @@
 
         # Build tree
         self.tree_ = _tree.Tree(self.n_classes_, self.n_features_,
-                               self.n_outputs_, criterion, max_depth,
-                               self.min_samples_split, self.min_samples_leaf,
-                               self.min_density, max_features, self.find_split_,
-                               self.random_state)
+                                self.n_outputs_, criterion, max_depth,
+                                self.min_samples_split, self.min_samples_leaf,
+                                self.min_density, max_features,
+                                self.find_split_, self.random_state)
 
         self.tree_.build(X, y, sample_mask=sample_mask, X_argsorted=X_argsorted)
 
